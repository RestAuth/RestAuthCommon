<<<<<<< HEAD
restauth-common 0.7.0 (XX XXXX 2014)
=======
restauth-common 0.7.2 (XX XXXX 202X)

  * None so far.

restauth-common 0.7.1 (06 December 2022)

  * Update to Django 3.

restauth-common 0.7.0 (23 January 2015)
>>>>>>> 2a7071e7

  * Content handlers now support lists as dictionary values, as required by
    RestAuth 0.7.
  * Add RestAuthCommon.strprep to normalize and validate entity names based
	according to the restrictions of RestAuth 0.7. This methd is also faster
	then RestAuthCommon.resource_validator, which is now deprecated and should
	no longer be used.
  * ResourceNotFound no longer takes a (client-dependent) HTTPResponse.
  * Add subclasses to ResourceNotFound and ResourceConflict to cover users,
    groups and properties.
  * Update requirements.

restauth-common 0.6.5 (21 August 2014)

  * RestAuthCommon now requires Python 2.7 or later.
  * Do not import modules from the Python standard library upon module import
	(pickle, json, urllib) but upon first usage via the library attribute.
	This greatly improves import speed.
  * Remove old module-level aliases for content handlers.
  * PyYAML: Wrap eratic behaviour of the Python2 version of PyYAML.
  * BSON: Cast marshalled data to str.
  * Update documentation in various places.

restauth-common 0.6.4.1 (08 March 2014)

  * This release does not contain any functional changes. If you already have
    0.6.4, there is no need to update.
  * Minor packaging fixes.
  * Test resource_validator function

restauth-common 0.6.4 (02 March 2014)

  * Support pymongo as BSON implementation, the pure python implementation is
    still supported as well.
  * Fix Python 3.4 incompatablities in the JSON handler.
  * Update Debian/Ubuntu documentation.

restauth-common 0.6.3 (01 March 2014)

  Distribution:
  * Move code to github: https://github.com/RestAuth/RestAuthCommon
  * No longer use bootstrap distribute installation but plain distutils.
  * Don't include the test.py file and generated documentation with pip.

  Features:
  * Add support for BSON ("Binary JSON") and MessagePack.
  * Remove the unmarshal() function. It's not used anywhere and since you have
    to pass the type anyway, it offers nothing over using the functions
    directly.
  * Make sure functions always raise MarshalError/UnmarshalError and wrap any
    exceptions thrown by libraries they use.
  * bytes, str and unicode can now all be handed to marshal_ functions, the
    marshalled output will be identical.
  * Unmarshalled strings will always be unicode in py2 and str in py3.
  * The constructor now sets any keyword arguments as instance attributes.
  * Remove the boolean type, since its not used anywhere anyway.

restauth-common 0.6.2 (21 April 2013)

  * Update installation instructions

  ContentHandlers
  * Implement the XMLContentHandler
  * Add the Pickle3ContentHandler for Pickle protocol version 3.
  * The librarypath attribute may now refer to submodules
    (i.e. 'lxml.etree' instead of just 'lxml')
  * Update  documentation, add a few additional testcases

restauth-common 0.6.1 (01 April 2013)

  * Various python3 compatability fixes
  * Rename content handlers to standard python camel case:
    * json --> JSONContentHandler
    * xml --> XMLContentHandler
    * form --> FormContentHandler
   Old names are still available for now.
  * Two new ContentHandlers: PickleContentHandler and YamlContentHandler
  * Add a requirements.txt file
  * Add a minor test-suite to test the import feature.
  * Remove unused (and python2 specific) unmarshal_unicode method
  * FromContentHandler is now almost fully implemented but does not
    support nested dicts.
  * Add the setup.py coverage target.
  * add various new identifiers for pypi.
  * Add useful requires directive to install pyyaml
  * Switch from distutils to distribute, enables automatic installation of
  	dependencies (pyyaml).

restauth-common 0.6.0 (16 August 2012)

  * New exception 'Forbidden' for requests that throw HTTP status 403 Forbidden
  * Adhere to python coding standards
  * Update Copyright notices (some files still contained 'Foobar' as a program name)
  * All python source code is now pep8 clean
  * Cleanup: Remove old methods RestAuthCommon.marshal and
    RestAuthCommon.unmarshal.

restauth-common 0.5.1 (13 November 2011)

  * Catch ValueErrors from json library and wrap them in an UnmarshalError/MarshalError
  * setup.py now cleans *all* generated files
  * fix setup.py file in Python3 file (previously it threw an exception)
  * Handle version in a more consistant manner
  * This package is now included in PyPI
  * Use the most compact JSON representation

restauth-common 0.5.0 (29 August 2011)

  * Initial version based on version 0.5 of the RestAuth protocol.<|MERGE_RESOLUTION|>--- conflicted
+++ resolved
@@ -1,6 +1,3 @@
-<<<<<<< HEAD
-restauth-common 0.7.0 (XX XXXX 2014)
-=======
 restauth-common 0.7.2 (XX XXXX 202X)
 
   * None so far.
@@ -10,7 +7,6 @@
   * Update to Django 3.
 
 restauth-common 0.7.0 (23 January 2015)
->>>>>>> 2a7071e7
 
   * Content handlers now support lists as dictionary values, as required by
     RestAuth 0.7.
